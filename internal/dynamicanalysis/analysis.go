--- conflicted
+++ resolved
@@ -18,15 +18,10 @@
 )
 
 type Result struct {
-<<<<<<< HEAD
-	StraceSummary     result.StraceSummary
-	FileWritesSummary result.FileWritesSummary
+	StraceSummary analysisrun.StraceSummary
+	FileWrites    analysisrun.FileWritesSummary
 	// Paths to files on disk that contain write buffer data from write syscalls
 	FileWriteBufferPaths []string
-=======
-	StraceSummary analysisrun.StraceSummary
-	FileWrites    analysisrun.FileWrites
->>>>>>> 15e73877
 }
 
 var resultError = &Result{
@@ -93,20 +88,17 @@
 			Delete: f.Delete,
 		})
 		if len(f.WriteInfo) > 0 {
-<<<<<<< HEAD
-			d.FileWritesSummary = append(d.FileWritesSummary, result.FileWriteResult{Path: f.Path, WriteInfo: f.WriteInfo})
+			w := analysisrun.FileWritesSummary{Path: f.Path}
+			for _, wi := range f.WriteInfo {
+				w.WriteInfo = append(w.WriteInfo, analysisrun.WriteInfo{
+					WriteBufferId: wi.WriteBufferId,
+					BytesWritten:  wi.BytesWritten,
+				})
+			}
+			d.FileWritesSummary = append(d.FileWritesSummary, w)
 			for _, writeBufferPath := range f.WriteBufferPaths {
 				d.FileWriteBufferPaths = append(d.FileWriteBufferPaths, writeBufferPath)
 			}
-=======
-			w := analysisrun.FileWriteResult{Path: f.Path}
-			for _, wi := range f.WriteInfo {
-				w.WriteInfo = append(w.WriteInfo, analysisrun.WriteInfo{
-					BytesWritten: wi.BytesWritten,
-				})
-			}
-			d.FileWrites = append(d.FileWrites, w)
->>>>>>> 15e73877
 		}
 	}
 
