--- conflicted
+++ resolved
@@ -48,17 +48,8 @@
 }
 
 var cratesPkgManager = PkgManager{
-<<<<<<< HEAD
 	ecosystem:       pkgecosystem.CratesIO,
-	image:           combinedDynamicAnalysisImage,
-	command:         "/usr/local/bin/analyze-rust.py",
 	latestVersion:   getCratesLatest,
 	archiveURL:      getCratesArchiveURL,
 	archiveFilename: getCratesArchiveFilename,
-	dynamicPhases:   analysisrun.DefaultDynamicPhases(),
-=======
-	ecosystem:     pkgecosystem.CratesIO,
-	latestVersion: getCratesLatest,
-  archiveURL:    getCratesArchiveURL,
->>>>>>> 58db7a15
 }