package pkgmanager

import (
	"encoding/json"
	"fmt"
	"net/http"

	"github.com/ossf/package-analysis/pkg/api/pkgecosystem"
)

type cratesJSON struct {
	Versions []struct {
		Num string `json:"num"`
	} `json:"versions"`
}

func getCratesLatest(pkg string) (string, error) {
	resp, err := http.Get(fmt.Sprintf("https://crates.io/api/v1/crates/%s/versions", pkg))
	if err != nil {
		return "", err
	}
	defer resp.Body.Close()

	decoder := json.NewDecoder(resp.Body)
	var details cratesJSON
	err = decoder.Decode(&details)
	if err != nil {
		return "", err
	}

	return details.Versions[0].Num, nil
}

func getCratesArchiveURL(pkgName, version string) (string, error) {
	pkgURL := fmt.Sprintf("https://crates.io/api/v1/crates/%s/%s/download", pkgName, version)
	resp, err := http.Get(pkgURL)
	if err != nil {
		return "", err
	}
	defer resp.Body.Close()

	return pkgURL, nil
}

var cratesPkgManager = PkgManager{
	ecosystem:     pkgecosystem.CratesIO,
	latestVersion: getCratesLatest,
<<<<<<< HEAD
	archiveURL:    getCratesArchiveURL,
	dynamicPhases: analysisrun.DefaultDynamicPhases(),
=======
>>>>>>> 4db0583f
}<|MERGE_RESOLUTION|>--- conflicted
+++ resolved
@@ -45,9 +45,5 @@
 var cratesPkgManager = PkgManager{
 	ecosystem:     pkgecosystem.CratesIO,
 	latestVersion: getCratesLatest,
-<<<<<<< HEAD
-	archiveURL:    getCratesArchiveURL,
-	dynamicPhases: analysisrun.DefaultDynamicPhases(),
-=======
->>>>>>> 4db0583f
+  archiveURL:    getCratesArchiveURL,
 }