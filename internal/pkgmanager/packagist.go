package pkgmanager

import (
	"encoding/json"
	"fmt"
	"net/http"
	"time"

	"github.com/ossf/package-analysis/pkg/api/pkgecosystem"
)

type packagistJSON struct {
	Packages map[string][]struct {
		Version           string    `json:"version"`
		VersionNormalized string    `json:"version_normalized"`
		License           []string  `json:"license,omitempty"`
		Time              time.Time `json:"time"`
		Name              string    `json:"name,omitempty"`
		Dist struct {
			URL       string `json:"url"`
			Type      string `json:"type"`
			Shasum    string `json:"shasum,omitempty"`
			Reference string `json:"reference"`
		} `json:"dist"`
	} `json:"packages"`
}

func getPackagistLatest(pkg string) (string, error) {
	resp, err := http.Get(fmt.Sprintf("https://repo.packagist.org/p2/%s.json", pkg))
	if err != nil {
		return "", err
	}
	defer resp.Body.Close()

	decoder := json.NewDecoder(resp.Body)
	var details packagistJSON
	err = decoder.Decode(&details)
	if err != nil {
		return "", err
	}

	latestVersion := ""
	var lastTime time.Time
	for _, versions := range details.Packages {
		for _, v := range versions {
			if v.Time.Before(lastTime) {
				continue
			}
			lastTime = v.Time
			latestVersion = v.Version
		}
	}

	return latestVersion, nil
}

func getPackagistArchiveURL(pkgName, version string) (string, error) {
	resp, err := http.Get(fmt.Sprintf("https://repo.packagist.org/p2/%s.json", pkgName))
	if err != nil {
		return "", err
	}
	defer resp.Body.Close()

	decoder := json.NewDecoder(resp.Body)
	var details packagistJSON
	err = decoder.Decode(&details)
	if err != nil {
		return "", err
	}

	for _, versions := range details.Packages {
		for _, v := range versions {
			if v.Version == version {
				return v.Dist.URL, nil
			}
		}
	}

	return "", nil
}

var packagistPkgManager = PkgManager{
	ecosystem:     pkgecosystem.Packagist,
	latestVersion: getPackagistLatest,
<<<<<<< HEAD
	archiveURL:    getPackagistArchiveURL,
	dynamicPhases: analysisrun.DefaultDynamicPhases(),
=======
>>>>>>> 4db0583f
}<|MERGE_RESOLUTION|>--- conflicted
+++ resolved
@@ -82,9 +82,5 @@
 var packagistPkgManager = PkgManager{
 	ecosystem:     pkgecosystem.Packagist,
 	latestVersion: getPackagistLatest,
-<<<<<<< HEAD
-	archiveURL:    getPackagistArchiveURL,
-	dynamicPhases: analysisrun.DefaultDynamicPhases(),
-=======
->>>>>>> 4db0583f
+  archiveURL:    getPackagistArchiveURL,
 }