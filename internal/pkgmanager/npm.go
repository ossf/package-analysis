--- conflicted
+++ resolved
@@ -71,19 +71,9 @@
 }
 
 var npmPkgManager = PkgManager{
-<<<<<<< HEAD
 	ecosystem:       pkgecosystem.NPM,
-	image:           combinedDynamicAnalysisImage,
-	command:         "/usr/local/bin/analyze-node.js",
 	latestVersion:   getNPMLatest,
 	archiveURL:      getNPMArchiveURL,
 	archiveFilename: DefaultArchiveFilename,
 	extractArchive:  utils.ExtractTarGzFile,
-	dynamicPhases:   analysisrun.DefaultDynamicPhases(),
-=======
-	ecosystem:      pkgecosystem.NPM,
-	latestVersion:  getNPMLatest,
-	archiveURL:     getNPMArchiveURL,
-	extractArchive: utils.ExtractTarGzFile,
->>>>>>> 58db7a15
 }