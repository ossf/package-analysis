--- conflicted
+++ resolved
@@ -41,13 +41,8 @@
 }
 
 var rubygemsPkgManager = PkgManager{
-	ecosystem:     pkgecosystem.RubyGems,
-	latestVersion: getRubyGemsLatest,
-<<<<<<< HEAD
-	archiveURL:    getRubyGemsArchiveURL,
+	ecosystem:       pkgecosystem.RubyGems,
+	latestVersion:   getRubyGemsLatest,
+	archiveURL:      getRubyGemsArchiveURL,
 	archiveFilename: DefaultArchiveFilename,
-	dynamicPhases: analysisrun.DefaultDynamicPhases(),
-=======
-  archiveURL:    getRubyGemsArchiveURL,
->>>>>>> 58db7a15
 }