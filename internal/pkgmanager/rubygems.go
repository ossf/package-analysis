package pkgmanager

import (
	"encoding/json"
	"fmt"
	"net/http"

	"github.com/ossf/package-analysis/pkg/api/pkgecosystem"
)

type rubygemsJSON struct {
	Version string `json:"version"`
}

func getRubyGemsLatest(pkg string) (string, error) {
	resp, err := http.Get(fmt.Sprintf("https://rubygems.org/api/v1/gems/%s.json", pkg))
	if err != nil {
		return "", err
	}
	defer resp.Body.Close()

	decoder := json.NewDecoder(resp.Body)
	var details rubygemsJSON
	err = decoder.Decode(&details)
	if err != nil {
		return "", err
	}

	return details.Version, nil
}

func getRubyGemsArchiveURL(pkgName, version string) (string, error) {
	pkgURL := fmt.Sprintf("https://rubygems.org/gems/%v-%v.gem", pkgName, version)
	resp, err := http.Get(pkgURL)
	if err != nil {
		return "", err
	}
	defer resp.Body.Close()

	return pkgURL, nil
}

var rubygemsPkgManager = PkgManager{
	ecosystem:     pkgecosystem.RubyGems,
	latestVersion: getRubyGemsLatest,
<<<<<<< HEAD
	archiveURL:    getRubyGemsArchiveURL,
	dynamicPhases: analysisrun.DefaultDynamicPhases(),
=======
>>>>>>> 4db0583f
}<|MERGE_RESOLUTION|>--- conflicted
+++ resolved
@@ -43,9 +43,5 @@
 var rubygemsPkgManager = PkgManager{
 	ecosystem:     pkgecosystem.RubyGems,
 	latestVersion: getRubyGemsLatest,
-<<<<<<< HEAD
-	archiveURL:    getRubyGemsArchiveURL,
-	dynamicPhases: analysisrun.DefaultDynamicPhases(),
-=======
->>>>>>> 4db0583f
+  archiveURL:    getRubyGemsArchiveURL,
 }