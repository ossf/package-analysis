--- conflicted
+++ resolved
@@ -20,22 +20,12 @@
 is appended to the given filename. If an error occurs during hashing, then the
 original filename is used.
 */
-<<<<<<< HEAD
 func downloadToDirectory(dir string, url string, fileName string) (string, error) {
-=======
-func downloadToDirectory(dir string, url string) (string, error) {
-	if url == "" {
-		return "", errors.New("url is empty")
-	}
-
-	fileName := path.Base(url)
->>>>>>> b459bc82
 	filePath := filepath.Join(dir, fileName)
 
 	if err := downloadToPath(filePath, url); err != nil {
 		return "", err
 	}
-<<<<<<< HEAD
 
 	hash, err := utils.HashFile(filePath)
 	if err != nil {
@@ -53,9 +43,6 @@
 	}
 
 	return hashedFilePath, nil
-=======
-	return filePath, nil
->>>>>>> b459bc82
 }
 
 /*
