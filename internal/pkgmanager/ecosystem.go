--- conflicted
+++ resolved
@@ -10,21 +10,11 @@
 
 // PkgManager represents how packages from a common ecosystem are accessed.
 type PkgManager struct {
-<<<<<<< HEAD
-	ecosystem       pkgecosystem.Ecosystem
-	image           string
-	command         string
-	latestVersion   func(string) (string, error)
-	archiveURL      func(string, string) (string, error)
-	archiveFilename func(string, string, string) string
-	extractArchive  func(string, string) error
-	dynamicPhases   []analysisrun.DynamicPhase
-=======
 	ecosystem      pkgecosystem.Ecosystem
 	latestVersion  func(string) (string, error)
 	archiveURL     func(string, string) (string, error)
+	archiveFilename func(string, string, string) string
 	extractArchive func(string, string) error
->>>>>>> 58db7a15
 }
 
 var (
