--- conflicted
+++ resolved
@@ -45,11 +45,7 @@
 pathInArchive should return the relative path in the package archive, given an absolute
 path to a file in the package. The relative path is used for the result data.
 */
-<<<<<<< HEAD
-func Analyze(ctx context.Context, paths []string, pathInArchive func(absolutePath string) string) (*PackageData, error) {
-=======
-func Analyze(paths []string, pathInArchive func(absolutePath string) string) ([]FileData, error) {
->>>>>>> 4b17a884
+func Analyze(ctx context.Context, paths []string, pathInArchive func(absolutePath string) string) ([]FileData, error) {
 	if len(paths) == 0 {
 		return []FileData{}, nil
 	}
