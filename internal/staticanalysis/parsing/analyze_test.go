--- conflicted
+++ resolved
@@ -1,11 +1,8 @@
 package parsing
 
 import (
-<<<<<<< HEAD
 	"context"
-=======
 	"math"
->>>>>>> 4b17a884
 	"reflect"
 	"testing"
 
