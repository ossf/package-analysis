--- conflicted
+++ resolved
@@ -1,11 +1,8 @@
 package staticanalysis
 
 import (
-<<<<<<< HEAD
 	"context"
-=======
 	"errors"
->>>>>>> 4b17a884
 	"fmt"
 	"io/fs"
 	"log/slog"
@@ -91,20 +88,13 @@
 	}
 
 	if runTask[Basic] {
-<<<<<<< HEAD
 		slog.InfoContext(ctx, "run basic analysis")
-		basicData, err := basicdata.Analyze(ctx, fileList, getPathInArchive)
+		basicData, err := basicdata.Analyze(ctx, paths, getPathInArchive)
 		if err != nil {
-			slog.ErrorContext(ctx, "static analysis error", log.LabelAttr("task", string(Basic)), "error", err)
-=======
-		log.Info("run basic analysis")
-		basicData, err := basicdata.Analyze(paths, getPathInArchive)
-		if err != nil {
-			log.Error("static analysis basic data error", "error", err)
+			slog.ErrorContext(ctx, "static analysis basic data error", "error", err)
 		} else if len(basicData) != len(fileResults) {
-			log.Error(fmt.Sprintf("basicdata.Analyze() returned %d results, expecting %d",
-				len(basicData), len(fileResults)), log.Label("task", string(Basic)))
->>>>>>> 4b17a884
+			slog.ErrorContext(ctx, fmt.Sprintf("basicdata.Analyze() returned %d results, expecting %d",
+				len(basicData), len(fileResults)), log.LabelAttr("task", string(Basic)))
 		} else {
 			for i := range fileResults {
 				fileResults[i].Basic = &basicData[i]
@@ -115,22 +105,14 @@
 	if runTask[Parsing] {
 		slog.InfoContext(ctx, "run parsing analysis")
 
-<<<<<<< HEAD
-		input := externalcmd.MultipleFileInput(fileList)
+		input := externalcmd.MultipleFileInput(paths)
 		parsingResults, err := parsing.Analyze(ctx, jsParserConfig, input, false)
 
 		if err != nil {
-			slog.ErrorContext(ctx, "static analysis error", log.LabelAttr("task", string(Parsing)), "error", err)
-=======
-		input := externalcmd.MultipleFileInput(paths)
-		parsingResults, err := parsing.Analyze(jsParserConfig, input, false)
-
-		if err != nil {
-			log.Error("static analysis parsing error", "error", err)
+			slog.ErrorContext(ctx, "static analysis parsing error", "error", err)
 		} else if len(parsingResults) != len(fileResults) {
-			log.Error(fmt.Sprintf("parsing.Analyze() returned %d results, expecting %d",
-				len(parsingResults), len(fileResults)), log.Label("task", string(Basic)))
->>>>>>> 4b17a884
+			slog.ErrorContext(ctx, fmt.Sprintf("parsing.Analyze() returned %d results, expecting %d",
+				len(parsingResults), len(fileResults)), log.LabelAttr("task", string(Basic)))
 		} else {
 			for i, r := range fileResults {
 				fileParseResult := parsingResults[getAbsolutePath(r.Filename)]
@@ -140,24 +122,14 @@
 	}
 
 	if runTask[Signals] {
-<<<<<<< HEAD
-		if len(result.ParsingData) > 0 {
-			slog.InfoContext(ctx, "run signals analysis")
-
-			signalsData := signals.Analyze(result.ParsingData)
-			result.SignalsData = &signalsData
-		} else {
-			slog.WarnContext(ctx, "skipped signals analysis due to no parsing data")
-=======
-		log.Info("run signals analysis")
+		slog.InfoContext(ctx, "run signals analysis")
 		for i, r := range fileResults {
 			if r.Parsing != nil {
 				singleData := signals.AnalyzeSingle(*r.Parsing)
 				fileResults[i].Signals = &singleData
 			} else {
-				log.Warn("skipped signals analysis due to no parsing data", "filename", r.Filename)
+				slog.WarnContext(ctx, "skipped signals analysis due to no parsing data", "filename", r.Filename)
 			}
->>>>>>> 4b17a884
 		}
 	}
 
