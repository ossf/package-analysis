package worker

import (
	"time"

	"github.com/ossf/package-analysis/internal/analysis"
	"github.com/ossf/package-analysis/internal/dynamicanalysis"
	"github.com/ossf/package-analysis/internal/log"
	"github.com/ossf/package-analysis/internal/pkgmanager"
	"github.com/ossf/package-analysis/internal/sandbox"
	"github.com/ossf/package-analysis/pkg/api/analysisrun"
)

/*
RunDynamicAnalysis runs dynamic analysis on the given package in the sandbox
provided, across all phases (e.g. import, install) valid in the package ecosystem.
Status and errors are logged to stdout. There are 4 return values:

DynamicAnalysisResults: Map of each successfully run phase to a summary of
the corresponding dynamic analysis result. This summary has two parts:
1. StraceSummary: information about system calls performed by the process
2. FileWrites: list of files which were written to and counts of bytes written

Note, if error is not nil, then results[lastRunPhase] is nil.

RunPhase: the last phase that was run. If error is non-nil, this phase did not
successfully complete, and the results for this phase are not recorded.
Otherwise, the results contain data for this phase, even in cases where the
sandboxed process terminated abnormally.

Status: the status of the last run phase if it completed without error, else empty

error: Any error that occurred in the runtime/sandbox infrastructure.
This does not include errors caused by the package under analysis.
*/

<<<<<<< HEAD
func RunDynamicAnalysis(pkg *pkgecosystem.Pkg, sbOpts []sandbox.Option) (result.DynamicAnalysisResults, api.RunPhase, analysis.Status, error) {
	results := result.DynamicAnalysisResults{
		StraceSummary:        make(result.DynamicAnalysisStraceSummary),
		FileWritesSummary:    make(result.DynamicAnalysisFileWritesSummary),
		FileWriteBufferPaths: make(result.DynamicAnalysisFileWriteBufferPaths),
=======
func RunDynamicAnalysis(pkg *pkgmanager.Pkg, sbOpts []sandbox.Option) (analysisrun.DynamicAnalysisResults, analysisrun.DynamicPhase, analysis.Status, error) {
	results := analysisrun.DynamicAnalysisResults{
		StraceSummary: make(analysisrun.DynamicAnalysisStraceSummary),
		FileWrites:    make(analysisrun.DynamicAnalysisFileWrites),
>>>>>>> 15e73877
	}

	sb := sandbox.New(pkg.Manager().DynamicAnalysisImage(), sbOpts...)

	defer func() {
		if err := sb.Clean(); err != nil {
			log.Error("error cleaning up sandbox", "error", err)
		}
	}()

	var lastRunPhase analysisrun.DynamicPhase
	var lastStatus analysis.Status
	var lastError error
	for _, phase := range pkg.Manager().DynamicPhases() {
		startTime := time.Now()
		phaseResult, err := dynamicanalysis.Run(sb, pkg.Command(phase))
		lastRunPhase = phase

		runDuration := time.Since(startTime)
		log.Info("Dynamic analysis phase finished",
			log.Label("ecosystem", pkg.EcosystemName()),
			"name", pkg.Name(),
			"version", pkg.Version(),
			log.Label("phase", string(phase)),
			"error", err,
			"dynamic_analysis_phase_duration", runDuration,
		)

		if err != nil {
			// Error when trying to actually run; don't record the result for this phase
			// or attempt subsequent phases
			lastStatus = ""
			lastError = err
			break
		}

		results.StraceSummary[phase] = &phaseResult.StraceSummary
		results.FileWritesSummary[phase] = &phaseResult.FileWritesSummary
		lastStatus = phaseResult.StraceSummary.Status
		results.FileWriteBufferPaths[phase] = phaseResult.FileWriteBufferPaths

		if lastStatus != analysis.StatusCompleted {
			// Error caused by an issue with the package (probably).
			// Don't continue with phases if this one did not complete successfully.
			break
		}
	}

	if lastError != nil {
		LogDynamicAnalysisError(pkg, lastRunPhase, lastError)
	} else {
		LogDynamicAnalysisResult(pkg, lastRunPhase, lastStatus)
	}

	return results, lastRunPhase, lastStatus, lastError
}<|MERGE_RESOLUTION|>--- conflicted
+++ resolved
@@ -34,18 +34,11 @@
 This does not include errors caused by the package under analysis.
 */
 
-<<<<<<< HEAD
-func RunDynamicAnalysis(pkg *pkgecosystem.Pkg, sbOpts []sandbox.Option) (result.DynamicAnalysisResults, api.RunPhase, analysis.Status, error) {
-	results := result.DynamicAnalysisResults{
-		StraceSummary:        make(result.DynamicAnalysisStraceSummary),
-		FileWritesSummary:    make(result.DynamicAnalysisFileWritesSummary),
-		FileWriteBufferPaths: make(result.DynamicAnalysisFileWriteBufferPaths),
-=======
 func RunDynamicAnalysis(pkg *pkgmanager.Pkg, sbOpts []sandbox.Option) (analysisrun.DynamicAnalysisResults, analysisrun.DynamicPhase, analysis.Status, error) {
 	results := analysisrun.DynamicAnalysisResults{
-		StraceSummary: make(analysisrun.DynamicAnalysisStraceSummary),
-		FileWrites:    make(analysisrun.DynamicAnalysisFileWrites),
->>>>>>> 15e73877
+		StraceSummary:        make(analysisrun.DynamicAnalysisStraceSummary),
+		FileWrites:           make(analysisrun.DynamicAnalysisFileWritesSummary),
+		FileWriteBufferPaths: make(analysisrun.DynamicAnalysisFileWriteBufferPaths),
 	}
 
 	sb := sandbox.New(pkg.Manager().DynamicAnalysisImage(), sbOpts...)
