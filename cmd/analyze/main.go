package main

import (
	"context"
	"flag"
	"fmt"
	"net/url"
	"os"
	"strings"

	"github.com/ossf/package-analysis/internal/analysis"
	"github.com/ossf/package-analysis/internal/log"
	"github.com/ossf/package-analysis/internal/pkgmanager"
	"github.com/ossf/package-analysis/internal/resultstore"
	"github.com/ossf/package-analysis/internal/sandbox"
	"github.com/ossf/package-analysis/internal/staticanalysis"
	"github.com/ossf/package-analysis/internal/utils"
	"github.com/ossf/package-analysis/internal/worker"
	"github.com/ossf/package-analysis/pkg/api/pkgecosystem"
)

var (
	pkgName             = flag.String("package", "", "package name")
	localPkg            = flag.String("local", "", "local package path")
	ecosystem           pkgecosystem.Ecosystem
	version             = flag.String("version", "", "version")
	noPull              = flag.Bool("nopull", false, "disables pulling down sandbox images")
	imageTag            = flag.String("image-tag", "", "set image tag for analysis sandboxes")
	dynamicUpload       = flag.String("upload", "", "bucket path for uploading dynamic analysis results")
	staticUpload        = flag.String("upload-static", "", "bucket path for uploading static analysis results")
	uploadFileWriteInfo = flag.String("upload-file-write-info", "", "bucket path for uploading information from file writes")
	uploadAnalyzedPkg   = flag.String("upload-analyzed-pkg", "", "bucket path for uploading analyzed packages")
	offline             = flag.Bool("offline", false, "disables sandbox network access")
	listModes           = flag.Bool("list-modes", false, "prints out a list of available analysis modes")
	help                = flag.Bool("help", false, "print help on available options")
	analysisMode        = utils.CommaSeparatedFlags("mode", []string{"static", "dynamic"},
		"list of analysis modes to run, separated by commas. Use -list-modes to see available options")
)

func parseBucketPath(path string) (string, string) {
	parsed, err := url.Parse(path)
	if err != nil {
		log.Panic("Failed to parse bucket path",
			"path", path)
	}

	return parsed.Scheme + "://" + parsed.Host, parsed.Path
}

func makeResultStores() worker.ResultStores {
	rs := worker.ResultStores{}

	if *dynamicUpload != "" {
		bucket, path := parseBucketPath(*dynamicUpload)
		rs.DynamicAnalysis = resultstore.New(bucket, resultstore.BasePath(path))
	}
	if *staticUpload != "" {
		bucket, path := parseBucketPath(*staticUpload)
		rs.StaticAnalysis = resultstore.New(bucket, resultstore.BasePath(path))
	}
	if *uploadFileWriteInfo != "" {
		bucket, path := parseBucketPath(*uploadFileWriteInfo)
		rs.FileWrites = resultstore.New(bucket, resultstore.BasePath(path))
	}

	return rs
}

func printAnalysisModes() {
	fmt.Println("Available analysis modes:")
	for _, mode := range analysis.AllModes() {
		fmt.Println(mode)
	}
	fmt.Println()
}

// makeSandboxOptions prepares options for the sandbox based on command line arguments.
//
// In particular:
//
//  1. The image tag is always passed through. An empty tag is the same as "latest".
//  2. A local package is mapped into the sandbox if applicable.
//  3. Image pulling is disabled if the "-nopull" command-line flag was used.
func makeSandboxOptions() []sandbox.Option {
	sbOpts := []sandbox.Option{sandbox.Tag(*imageTag)}

	if *localPkg != "" {
		sbOpts = append(sbOpts, sandbox.Copy(*localPkg, *localPkg))
	}
	if *noPull {
		sbOpts = append(sbOpts, sandbox.NoPull())
	}
	if *offline {
		sbOpts = append(sbOpts, sandbox.Offline())
	}

	return sbOpts
}

func dynamicAnalysis(pkg *pkgmanager.Pkg, resultStores worker.ResultStores) {
	if !*offline {
		sandbox.InitNetwork()
	}

	sbOpts := append(worker.DynamicSandboxOptions(), makeSandboxOptions()...)

	data, lastRunPhase, lastStatus, err := worker.RunDynamicAnalysis(pkg, sbOpts)
	if err != nil {
		log.Error("Dynamic analysis aborted (run error)", "error", err)
		return
	}

<<<<<<< HEAD
	if *uploadAnalyzedPkg != "" && *localPkg == "" {
		bucket, path := parseBucketPath(*uploadAnalyzedPkg)
		err := resultstore.New(bucket, resultstore.BasePath(path)).SaveAnalyzedPackage(ctx, pkg.Manager(), pkg)
		if err != nil {
			log.Fatal("Failed to upload analyzed package to blobstore",
				"error", err)
		}
	}

	fileWriteDataDuration := time.Since(fileWriteDataUploadStart)
	log.Info("Write data upload duration",
		log.Label("ecosystem", pkg.EcosystemName()),
		"name", pkg.Name(),
		"version", pkg.Version(),
		"write_data_upload_duration", fileWriteDataDuration,
	)

=======
>>>>>>> bcb258f5
	// this is only valid if RunDynamicAnalysis() returns nil err
	if lastStatus != analysis.StatusCompleted {
		log.Warn("Dynamic analysis phase did not complete successfully",
			"lastRunPhase", lastRunPhase,
			"status", lastStatus)
	}

	ctx := context.Background()
	if err := worker.SaveDynamicAnalysisData(ctx, pkg, resultStores, data); err != nil {
		log.Error("Upload error", "error", err)
	}
}

func staticAnalysis(pkg *pkgmanager.Pkg, resultStores worker.ResultStores) {
	if !*offline {
		sandbox.InitNetwork()
	}

	sbOpts := append(worker.StaticSandboxOptions(), makeSandboxOptions()...)

	data, status, err := worker.RunStaticAnalysis(pkg, sbOpts, staticanalysis.All)
	if err != nil {
		log.Error("Static analysis aborted", "error", err)
		return
	}

	log.Info("Static analysis completed", "status", status)

	ctx := context.Background()
	if err := worker.SaveStaticAnalysisData(ctx, pkg, resultStores, data); err != nil {
		log.Error("Upload error", "error", err)
	}
}

func main() {
	log.Initialize(os.Getenv("LOGGER_ENV"))

	flag.TextVar(&ecosystem, "ecosystem", pkgecosystem.None, fmt.Sprintf("package ecosystem. Can be %s", pkgecosystem.SupportedEcosystemsStrings))

	analysisMode.InitFlag()
	flag.Parse()

	if *help {
		flag.Usage()
		return
	}

	if *listModes {
		printAnalysisModes()
		return
	}

	if ecosystem == pkgecosystem.None {
		flag.Usage()
		return
	}

	manager := pkgmanager.Manager(ecosystem)
	if manager == nil {
		log.Panic("Unsupported pkg manager",
			log.Label("ecosystem", string(ecosystem)))
	}

	if *pkgName == "" {
		flag.Usage()
		return
	}

	runMode := make(map[analysis.Mode]bool)
	for _, analysisName := range analysisMode.Values {
		mode, ok := analysis.ModeFromString(strings.ToLower(analysisName))
		if !ok {
			log.Error("Unknown analysis mode: " + analysisName)
			printAnalysisModes()
			return
		}
		runMode[mode] = true
	}

	worker.LogRequest(ecosystem, *pkgName, *version, *localPkg, "")

	pkg, err := worker.ResolvePkg(manager, *pkgName, *version, *localPkg)
	if err != nil {
		log.Panic("Error resolving package",
			log.Label("ecosystem", ecosystem.String()),
			"name", *pkgName,
			"error", err)
	}

	resultStores := makeResultStores()

	if runMode[analysis.Static] {
		log.Info("Starting static analysis")
		staticAnalysis(pkg, resultStores)
	}

	// dynamicAnalysis() currently panics on error, so it's last
	if runMode[analysis.Dynamic] {
		log.Info("Starting dynamic analysis")
		dynamicAnalysis(pkg, resultStores)
	}
}<|MERGE_RESOLUTION|>--- conflicted
+++ resolved
@@ -110,26 +110,6 @@
 		return
 	}
 
-<<<<<<< HEAD
-	if *uploadAnalyzedPkg != "" && *localPkg == "" {
-		bucket, path := parseBucketPath(*uploadAnalyzedPkg)
-		err := resultstore.New(bucket, resultstore.BasePath(path)).SaveAnalyzedPackage(ctx, pkg.Manager(), pkg)
-		if err != nil {
-			log.Fatal("Failed to upload analyzed package to blobstore",
-				"error", err)
-		}
-	}
-
-	fileWriteDataDuration := time.Since(fileWriteDataUploadStart)
-	log.Info("Write data upload duration",
-		log.Label("ecosystem", pkg.EcosystemName()),
-		"name", pkg.Name(),
-		"version", pkg.Version(),
-		"write_data_upload_duration", fileWriteDataDuration,
-	)
-
-=======
->>>>>>> bcb258f5
 	// this is only valid if RunDynamicAnalysis() returns nil err
 	if lastStatus != analysis.StatusCompleted {
 		log.Warn("Dynamic analysis phase did not complete successfully",
